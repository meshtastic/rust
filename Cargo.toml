[package]
name = "meshtastic"
description = "A Rust library for communicating with and configuring Meshtastic devices."
homepage = "https://meshtastic.org/"
repository = "https://github.com/meshtastic/rust"
keywords = ["meshtastic", "mesh", "lora", "tcp", "serial"]
categories = ["embedded", "config", "encoding"]
authors = ["Adam McQuilkin"]
readme = "README.md"
license = "GPL-3.0"
version = "0.1.6"
rust-version = "1.76"
edition = "2021"

[lib]
doctest = false

[features]
default = ["serde", "tokio"]
gen = ["dep:prost-build", "dep:protoc-bin-vendored", "dep:walkdir"]

serde = ["dep:serde", "dep:serde_json"]
ts-gen = ["serde", "dep:specta", "dep:specta-typescript"]
bluetooth-le = ["dep:uuid", "dep:btleplug", "dep:futures", "dep:bluez-async"]
tokio = ["dep:tokio", "dep:tokio-serial", "dep:tokio-util"]

[lints.rust]
missing_docs = "warn"

[[example]]
name = "basic_serial"

[[example]]
name = "basic_tcp"

[[example]]
name = "message_filtering"

[[example]]
name = "generate_typescript_types"
required-features = ["ts-gen"]

[[example]]
name = "basic_ble"
required-features = ["bluetooth-le"]

[build-dependencies]
prost-build = { version = "0.14", optional = true }
protoc-bin-vendored = { version = "3.1.0", optional = true }
walkdir = { version = "2.5.0", optional = true }

[dependencies]
futures-util = "0.3.31"
rand = "0.9.0"
tokio = { version = "1.43.0", features = ["full"], optional = true }
tokio-serial = { version = "5.4.5", optional = true }
tokio-util = { version = "0.7.13", optional = true }
prost = "0.14"
log = "0.4.25"

<<<<<<< HEAD
specta = { git = "https://github.com/ajmcquilkin/specta.git", rev = "6a8731d", optional = true, features = [
    "chrono",
], version = "=1.0.3" }
=======
specta = { git = "https://github.com/specta-rs/specta.git", rev = "b596ef0", optional = true, features = [
    "derive",
    "export",
    "chrono",
] }
specta-typescript = { git = "https://github.com/specta-rs/specta.git", rev = "b596ef0", optional = true }
>>>>>>> f771a5d8
serde = { version = "1.0", features = ["derive"], optional = true }
serde_json = { version = "1.0", optional = true }
thiserror = "2.0.11"
uuid = { version = "1.12.1", optional = true }
btleplug = { version = "0.11.7", optional = true }
futures = { version = "0.3.31", optional = true }

#TODO: drop pinning of the bluez-async version once we move the MSRV to 1.84 and we can use
#MSRV-aware resolver instead of this hack. See
#https://blog.rust-lang.org/2025/01/09/Rust-1.84.0/#cargo-considers-rust-versions-for-dependency-version-selection
[target.'cfg(target_os = "linux")'.dependencies]
bluez-async = { version = "=0.8.0", optional = true }

[dev-dependencies]
fern = { version = "0.7.1", features = ["colored"] }
humantime = "2.1.0"<|MERGE_RESOLUTION|>--- conflicted
+++ resolved
@@ -58,18 +58,12 @@
 prost = "0.14"
 log = "0.4.25"
 
-<<<<<<< HEAD
-specta = { git = "https://github.com/ajmcquilkin/specta.git", rev = "6a8731d", optional = true, features = [
-    "chrono",
-], version = "=1.0.3" }
-=======
 specta = { git = "https://github.com/specta-rs/specta.git", rev = "b596ef0", optional = true, features = [
     "derive",
     "export",
     "chrono",
 ] }
 specta-typescript = { git = "https://github.com/specta-rs/specta.git", rev = "b596ef0", optional = true }
->>>>>>> f771a5d8
 serde = { version = "1.0", features = ["derive"], optional = true }
 serde_json = { version = "1.0", optional = true }
 thiserror = "2.0.11"
